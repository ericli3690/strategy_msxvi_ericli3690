--- conflicted
+++ resolved
@@ -1,238 +1,234 @@
-<<<<<<< HEAD
-import os
-import datetime
-import pytz
-import requests
-import random
-import math
-from dotenv import load_dotenv
-=======
-from db.connect import connect_to_db
->>>>>>> 70598814
-
-
-# need to import connect_to_db from db/connect.py
-import sys
-sys.path.append("db")
-from connect import connect_to_db
-
-
-def get_irradiance(API_KEY, lat, lon, azimuth, tilt, hours,
-                   is_getting_fake_data=False, use_historical_as_fake_instead_of_simulated=False, start_time=datetime.datetime(2024,8,15,9,30,0, tzinfo=pytz.FixedOffset(-5 * 50))):
-    """
-    Retrieves irradiance data at a lat/lon point as an array from earliest entry to latest entry
-    With each entry in the array as an object containing the following fields:
-    - air_temp (degC)
-    - gti (tilted irradiance, W/m^2)
-    - precipitation_rate (we only retrieve rain data as snow should not be factor in the summer, mm/h)
-    - wind_speed_10m (wind speed at 10m elevation, m/s)
-    - wind_direction_10m (wind direction at 10m elevation, degrees from 0 to 360)
-    Has three modes:
-    - real: queries the Solcast forecast API
-    - fake-historical: queries the Solcast historical API
-    - fake-simulated: generates a facsimile of the above output data using mathematical functions
-    Requirements:
-    - if start_time is provided, it must be a datetime object with timezone information specified
-        via dt = dt.replace(tzinfo=pytz.FixedOffset(-h * 60)); the start_time default parameter is
-        an arbitrary East Coast summer date in 2024 that has this already specified
-    - note start_time will likely only function properly in the Western hemisphere
-    """
-
-    URL = ""
-    if is_getting_fake_data:
-
-        end_time = start_time + datetime.timedelta(hours=hours)
-
-        if use_historical_as_fake_instead_of_simulated:
-
-            # Use historical data as a facsimile of forecast data
-            if not start_time.utcoffset():
-                raise Exception("Error: When fetching fake irradiance data, the start time datetime specified must have timezone information encoded.")
-            timezone_hour_offset = start_time.utcoffset().seconds//3600 - 24 # note this will break in places other than the western hemisphere
-            URL = f"https://api.solcast.com.au/data/historic/radiation_and_weather?api_key={API_KEY}" \
-                f"&latitude={lat}&longitude={lon}&azimuth={azimuth}&tilt={tilt}&array_type=fixed" \
-                f"&start={start_time.isoformat()}&end={end_time.isoformat()}&period=PT30M&format=json&time_zone={timezone_hour_offset}" \
-                f"&output_parameters=air_temp,gti,precipitation_rate,wind_speed_10m,wind_direction_10m"
-            
-        else:
-
-            # Simulate a facsimile of solcast data for testing purposes
-            output_array = []
-            curr_time = start_time
-
-            def air_temp_sim_at_hour(h):
-                """
-                Returns a simulation of temperature in degrees Celsius using a sinusoidal graph
-                Includes some randomization, is based on hour, outputs to two decimal places
-                Requires a float hour in the range 0.0 to 24.0, inclusive
-                """
-                return round(-8 * math.cos(math.pi / 12 * (h - 2)) + 14 + random.uniform(-2, 2), 2)
-            
-            def gti_sim_at_hour(h):
-                """
-                Returns a simulation of gti in W/m^2 using a parabolic graph
-                Includes some randomization, is based on hour, outputs to two decimal places
-                Requires a float hour in the range 0.0 to 24.0, inclusive
-                """
-                return max(round(-13 * (h-8) * (h-20) + random.uniform(0, 100), 2), 0)
-                
-            def precipitation_rate_sim_at_hour(h):
-                """
-                Returns a simulation of a little bit of afternoon rain in mm/h using a parabolic graph
-                Includes some randomization, is based on hour, outputs to two decimal places
-                Requires a float hour in the range 0.0 to 24.0, inclusive
-                """
-                return max(round(-5 * (h-15) * (h-17) + random.uniform(-1,1), 2), 0)
-            
-            def wind_speed_10m_sim_at_hour(h):
-                """
-                Returns a simulation of wind speed in m/s using a sinusoidal graph
-                Includes some randomization, is based on hour, outputs to two decimal places
-                Requires a float hour in the range 0.0 to 24.0, inclusive
-                """
-                return max(round(4 * math.sin(h) + 4 + random.uniform(-1, 1), 2), 0)
-            
-            def wind_direction_10m_sim_at_hour(h):
-                """
-                Returns a simulation of wind direction, in degrees from 0 to 360, using a sinusoidal graph
-                Includes some randomization, is based on hour, outputs to two decimal places
-                Requires a float hour in the range 0.0 to 24.0, inclusive
-                """
-                return round(180 * math.sin(h/random.uniform(48,52))+180,2)
-
-            while curr_time < end_time:
-                curr_hour_float = curr_time.hour + curr_time.minute/60
-                output_array.append({
-                    "air_temp": air_temp_sim_at_hour(curr_hour_float),
-                    "gti": gti_sim_at_hour(curr_hour_float),
-                    "precipitation_rate": precipitation_rate_sim_at_hour(curr_hour_float),
-                    "wind_speed_10m": wind_speed_10m_sim_at_hour(curr_hour_float),
-                    "wind_direction_10m": wind_direction_10m_sim_at_hour(curr_hour_float),
-                    # We follow the solcast data return format, which also always includes the following:
-                    "period_end": curr_time.isoformat(),
-                    "period": "PT30M"
-
-                })
-                curr_time += datetime.timedelta(minutes=30) # 0.5 hour discretization
-            return output_array
-
-    else:
-
-        # Actually call the forecast API
-        URL = f"https://api.solcast.com.au/data/live/radiation_and_weather?api_key={API_KEY}" \
-              f"&latitude={lat}&longitude={lon}&azimuth={azimuth}&tilt={tilt}&array_type=fixed" \
-              f"&hours={hours}&period=PT30M&format=json" \
-              f"&output_parameters=air_temp,gti,precipitation_rate,wind_speed_10m,wind_direction_10m"
-
-    data = requests.get(url=URL).json()
-    # Solcast formats the output as an object with a single field, "estimated-actuals", which contains a single array of all the data
-    return data["estimated_actuals"]
-
-
-def init_table():
-    """
-    Creates six-column unindexed table for irradiance in postgres database.
-    Presumes the postgres database has already been created.
-    If table already exists, logs an error and does nothing.
-    """
-
-    connection = connect_to_db()
-    connection.autocommit = True
-    cursor = connection.cursor()
-
-    try:
-        cursor.execute("""
-            CREATE TABLE irradiance (
-                air_temp            FLOAT,
-                gti                 FLOAT,
-                precipitation_rate  FLOAT,
-                relative_humidity   FLOAT,
-                wind_direction_10m  FLOAT,
-                wind_speed_10m      FLOAT
-            );
-        """)
-    except Exception as e:
-        print(f"Error: Could not create irradiance table in postgres database: {e}")
-    finally:
-        cursor.close()
-        connection.close()
-
-    return None
-
-
-def insert_dummy_data(days, days_prior):
-    # TODO docstring, ensure error message is right
-    # TODO use this https://docs.python.org/3/library/datetime.html#datetime-objects
-    # TODO and datetime.datetime.now().isoformat()
-
-    # try to create dt timezone info using
-    # import datetime, import pytz
-    # dt = dt.replace(tzinfo=pytz.FixedOffset(-h * 60))
-    # print(dt.utcoffset().seconds//3600 - 24)
-    # note the latter line will probably break in places other than the states
-
-    if days_prior <= days:
-        raise Exception("Error: When using insert_dummy_data, please ensure days_prior is at least days + 1 to ensure enough historical data exists in the Solcast historical database.")
-    startTime = datetime.datetime.now() + datetime.timedelta(days=-days_prior)
-    pass
-
-
-def insert_data(csv_filepath):
-    """
-    Appends data from csv into irradiance table in postgres database.
-    Presumes that the csv file has the same columns as the irradiance table
-    and that the irradiance table and postgress database have already been created.
-    Requires the path to the csv file.
-    """
-
-    # TODO
-    #
-    # This code is reading from a CSV, which is not the final behaviour we want.
-    # Moreover it is writing to the database in an inefficient way.
-    # Whoever works on the final irradiance.py insert_data system, make sure the cursor writing process (which is currently cursor.copy_from)
-    # is changed to something similar to what happens in routemodel.py since running "execute" once is around 10x more efficient
-    # than running it for each row.
-    #
-    # routemodel.py's code looks like the following:
-    #
-    #    args_str = ",".join("('%s', '%s', '%s', '%s', '%s', '%s', '%s')"
-    #                         % (stage_name, lat, long, elevation, distance, orientation, road_angle)
-    #                         for (stage_name, lat, long, elevation, distance, orientation, road_angle) in gpx_parser())
-    #    cursor.execute("INSERT INTO route_model VALUES" + args_str)
-    #    connection.commit()
-    #
-    # For more information see the following resource I found: http://aaronolszewski.com/psycopg2-execution-time/
-    # - Eric Li (@ericli3690) 23 Nov 2024
-    #
-
-    connection = connect_to_db()
-    cursor = connection.cursor()
-
-    try:
-        print("Clearing existing data from irradiance table...")
-        cursor.execute("DELETE FROM irradiance")
-
-        print("Inserting data into irradiance table... (this may take a while)")
-
-        with open(csv_filepath, 'r') as f:
-            next(f)  # skip header
-            cursor.copy_from(f, 'irradiance', sep=',')
-        connection.commit()
-
-    except Exception as e:
-        print(f"Error: Could not insert data into irradiance table in postgres database: {e}")
-    finally:
-        cursor.close()
-        connection.close()
-
-    return None
-
-
-if __name__ == "__main__":
-    # init_table()
-    # insert_data()
-    # TODO UNCOMMENT THE ABOVE
-
-    load_dotenv()
-
-    print(get_irradiance(os.getenv("SOLCAST_API_KEY"),43.464049, -80.559942, 0, 0, 5, True))
+import os
+import datetime
+import pytz
+import requests
+import random
+import math
+from dotenv import load_dotenv
+
+
+# need to import connect_to_db from db/connect.py
+import sys
+sys.path.append("db")
+from connect import connect_to_db
+
+
+def get_irradiance(API_KEY, lat, lon, azimuth, tilt, hours,
+                   is_getting_fake_data=False, use_historical_as_fake_instead_of_simulated=False, start_time=datetime.datetime(2024,8,15,9,30,0, tzinfo=pytz.FixedOffset(-5 * 50))):
+    """
+    Retrieves irradiance data at a lat/lon point as an array from earliest entry to latest entry
+    With each entry in the array as an object containing the following fields:
+    - air_temp (degC)
+    - gti (tilted irradiance, W/m^2)
+    - precipitation_rate (we only retrieve rain data as snow should not be factor in the summer, mm/h)
+    - wind_speed_10m (wind speed at 10m elevation, m/s)
+    - wind_direction_10m (wind direction at 10m elevation, degrees from 0 to 360)
+    Has three modes:
+    - real: queries the Solcast forecast API
+    - fake-historical: queries the Solcast historical API
+    - fake-simulated: generates a facsimile of the above output data using mathematical functions
+    Requirements:
+    - if start_time is provided, it must be a datetime object with timezone information specified
+        via dt = dt.replace(tzinfo=pytz.FixedOffset(-h * 60)); the start_time default parameter is
+        an arbitrary East Coast summer date in 2024 that has this already specified
+    - note start_time will likely only function properly in the Western hemisphere
+    """
+
+    URL = ""
+    if is_getting_fake_data:
+
+        end_time = start_time + datetime.timedelta(hours=hours)
+
+        if use_historical_as_fake_instead_of_simulated:
+
+            # Use historical data as a facsimile of forecast data
+            if not start_time.utcoffset():
+                raise Exception("Error: When fetching fake irradiance data, the start time datetime specified must have timezone information encoded.")
+            timezone_hour_offset = start_time.utcoffset().seconds//3600 - 24 # note this will break in places other than the western hemisphere
+            URL = f"https://api.solcast.com.au/data/historic/radiation_and_weather?api_key={API_KEY}" \
+                f"&latitude={lat}&longitude={lon}&azimuth={azimuth}&tilt={tilt}&array_type=fixed" \
+                f"&start={start_time.isoformat()}&end={end_time.isoformat()}&period=PT30M&format=json&time_zone={timezone_hour_offset}" \
+                f"&output_parameters=air_temp,gti,precipitation_rate,wind_speed_10m,wind_direction_10m"
+            
+        else:
+
+            # Simulate a facsimile of solcast data for testing purposes
+            output_array = []
+            curr_time = start_time
+
+            def air_temp_sim_at_hour(h):
+                """
+                Returns a simulation of temperature in degrees Celsius using a sinusoidal graph
+                Includes some randomization, is based on hour, outputs to two decimal places
+                Requires a float hour in the range 0.0 to 24.0, inclusive
+                """
+                return round(-8 * math.cos(math.pi / 12 * (h - 2)) + 14 + random.uniform(-2, 2), 2)
+            
+            def gti_sim_at_hour(h):
+                """
+                Returns a simulation of gti in W/m^2 using a parabolic graph
+                Includes some randomization, is based on hour, outputs to two decimal places
+                Requires a float hour in the range 0.0 to 24.0, inclusive
+                """
+                return max(round(-13 * (h-8) * (h-20) + random.uniform(0, 100), 2), 0)
+                
+            def precipitation_rate_sim_at_hour(h):
+                """
+                Returns a simulation of a little bit of afternoon rain in mm/h using a parabolic graph
+                Includes some randomization, is based on hour, outputs to two decimal places
+                Requires a float hour in the range 0.0 to 24.0, inclusive
+                """
+                return max(round(-5 * (h-15) * (h-17) + random.uniform(-1,1), 2), 0)
+            
+            def wind_speed_10m_sim_at_hour(h):
+                """
+                Returns a simulation of wind speed in m/s using a sinusoidal graph
+                Includes some randomization, is based on hour, outputs to two decimal places
+                Requires a float hour in the range 0.0 to 24.0, inclusive
+                """
+                return max(round(4 * math.sin(h) + 4 + random.uniform(-1, 1), 2), 0)
+            
+            def wind_direction_10m_sim_at_hour(h):
+                """
+                Returns a simulation of wind direction, in degrees from 0 to 360, using a sinusoidal graph
+                Includes some randomization, is based on hour, outputs to two decimal places
+                Requires a float hour in the range 0.0 to 24.0, inclusive
+                """
+                return round(180 * math.sin(h/random.uniform(48,52))+180,2)
+
+            while curr_time < end_time:
+                curr_hour_float = curr_time.hour + curr_time.minute/60
+                output_array.append({
+                    "air_temp": air_temp_sim_at_hour(curr_hour_float),
+                    "gti": gti_sim_at_hour(curr_hour_float),
+                    "precipitation_rate": precipitation_rate_sim_at_hour(curr_hour_float),
+                    "wind_speed_10m": wind_speed_10m_sim_at_hour(curr_hour_float),
+                    "wind_direction_10m": wind_direction_10m_sim_at_hour(curr_hour_float),
+                    # We follow the solcast data return format, which also always includes the following:
+                    "period_end": curr_time.isoformat(),
+                    "period": "PT30M"
+
+                })
+                curr_time += datetime.timedelta(minutes=30) # 0.5 hour discretization
+            return output_array
+
+    else:
+
+        # Actually call the forecast API
+        URL = f"https://api.solcast.com.au/data/live/radiation_and_weather?api_key={API_KEY}" \
+              f"&latitude={lat}&longitude={lon}&azimuth={azimuth}&tilt={tilt}&array_type=fixed" \
+              f"&hours={hours}&period=PT30M&format=json" \
+              f"&output_parameters=air_temp,gti,precipitation_rate,wind_speed_10m,wind_direction_10m"
+
+    data = requests.get(url=URL).json()
+    # Solcast formats the output as an object with a single field, "estimated-actuals", which contains a single array of all the data
+    return data["estimated_actuals"]
+
+
+def init_table():
+    """
+    Creates six-column unindexed table for irradiance in postgres database.
+    Presumes the postgres database has already been created.
+    If table already exists, logs an error and does nothing.
+    """
+
+    connection = connect_to_db()
+    connection.autocommit = True
+    cursor = connection.cursor()
+
+    try:
+        cursor.execute("""
+            CREATE TABLE irradiance (
+                air_temp            FLOAT,
+                gti                 FLOAT,
+                precipitation_rate  FLOAT,
+                relative_humidity   FLOAT,
+                wind_direction_10m  FLOAT,
+                wind_speed_10m      FLOAT
+            );
+        """)
+    except Exception as e:
+        print(f"Error: Could not create irradiance table in postgres database: {e}")
+    finally:
+        cursor.close()
+        connection.close()
+
+    return None
+
+
+def insert_dummy_data(days, days_prior):
+    # TODO docstring, ensure error message is right
+    # TODO use this https://docs.python.org/3/library/datetime.html#datetime-objects
+    # TODO and datetime.datetime.now().isoformat()
+
+    # try to create dt timezone info using
+    # import datetime, import pytz
+    # dt = dt.replace(tzinfo=pytz.FixedOffset(-h * 60))
+    # print(dt.utcoffset().seconds//3600 - 24)
+    # note the latter line will probably break in places other than the states
+
+    if days_prior <= days:
+        raise Exception("Error: When using insert_dummy_data, please ensure days_prior is at least days + 1 to ensure enough historical data exists in the Solcast historical database.")
+    startTime = datetime.datetime.now() + datetime.timedelta(days=-days_prior)
+    pass
+
+
+def insert_data(csv_filepath):
+    """
+    Appends data from csv into irradiance table in postgres database.
+    Presumes that the csv file has the same columns as the irradiance table
+    and that the irradiance table and postgress database have already been created.
+    Requires the path to the csv file.
+    """
+
+    # TODO
+    #
+    # This code is reading from a CSV, which is not the final behaviour we want.
+    # Moreover it is writing to the database in an inefficient way.
+    # Whoever works on the final irradiance.py insert_data system, make sure the cursor writing process (which is currently cursor.copy_from)
+    # is changed to something similar to what happens in routemodel.py since running "execute" once is around 10x more efficient
+    # than running it for each row.
+    #
+    # routemodel.py's code looks like the following:
+    #
+    #    args_str = ",".join("('%s', '%s', '%s', '%s', '%s', '%s', '%s')"
+    #                         % (stage_name, lat, long, elevation, distance, orientation, road_angle)
+    #                         for (stage_name, lat, long, elevation, distance, orientation, road_angle) in gpx_parser())
+    #    cursor.execute("INSERT INTO route_model VALUES" + args_str)
+    #    connection.commit()
+    #
+    # For more information see the following resource I found: http://aaronolszewski.com/psycopg2-execution-time/
+    # - Eric Li (@ericli3690) 23 Nov 2024
+    #
+
+    connection = connect_to_db()
+    cursor = connection.cursor()
+
+    try:
+        print("Clearing existing data from irradiance table...")
+        cursor.execute("DELETE FROM irradiance")
+
+        print("Inserting data into irradiance table... (this may take a while)")
+
+        with open(csv_filepath, 'r') as f:
+            next(f)  # skip header
+            cursor.copy_from(f, 'irradiance', sep=',')
+        connection.commit()
+
+    except Exception as e:
+        print(f"Error: Could not insert data into irradiance table in postgres database: {e}")
+    finally:
+        cursor.close()
+        connection.close()
+
+    return None
+
+
+if __name__ == "__main__":
+    # init_table()
+    # insert_data()
+    # TODO UNCOMMENT THE ABOVE
+
+    load_dotenv()
+
+    print(get_irradiance(os.getenv("SOLCAST_API_KEY"),43.464049, -80.559942, 0, 0, 5, True))